{
  "name": "@bentley/imodel-schema-validator",
  "description": "This tool validates an iModel's Schemas.",
  "main": "./lib/iModelSchemaValidator.js",
  "repository": {
    "type": "git",
    "url": "https://github.com/iTwin/bis-schema-validation"
  },
  "license": "MIT",
  "author": {
    "name": "Bentley Systems, Inc.",
    "url": "http://www.bentley.com"
  },
  "version": "0.2.112",
  "bin": {
    "imodel-schema-validator": "./lib/index.js"
  },
  "scripts": {
    "build": "tsc 1>&2 && npm run copy:assets && npm run copy:test-assets",
    "lint": "eslint -f visualstudio \"./src/**/*.ts\" 1>&2",
    "test": "betools test --timeout=999999999",
    "tests:ValidateReleasedBisSchemas": "betools test --grep \"Import latest released version of all schemas in bis-schemas repository into an iModel and perform all validations.\" --timeout=999999999",
    "tests:ValidateWIPBisSchemas": "betools test --grep \"Import WIP version of all schemas from bis-schemas repository into an iModel and perform BIS-rules validation.\" --timeout=999999999",
    "cover": "nyc npm test",
    "clean": "rimraf lib",
    "copy:assets": "cpx ./src/index.js ./lib",
    "copy:test-assets": "cpx \"./src/test/assets/**/*\" ./lib/test/assets"
  },
  "dependencies": {
    "@bentley/ecschema-locaters": "3.0.0-dev.52",
    "@bentley/ecschema-metadata": "3.0.0-dev.52",
    "@bentley/ecschema-editing": "3.0.0-dev.52",
    "@bentley/bentleyjs-core": "3.0.0-dev.52",
    "@bentley/geometry-core": "3.0.0-dev.52",
    "@bentley/imodeljs-backend": "3.0.0-dev.52",
    "@bentley/itwin-client": "3.0.0-dev.52",
    "@bentley/backend-itwin-client": "3.0.0-dev.52",
    "@bentley/imodeljs-common": "3.0.0-dev.52",
    "@bentley/imodelhub-client": "3.0.0-dev.52",
    "@bentley/rbac-client": "3.0.0-dev.5",
<<<<<<< HEAD
    "@bentley/schema-comparer": "0.2.111",
    "@bentley/schema-validator": "0.2.111",
    "@bentley/oidc-signin-tool": "2.3.0",
    "@bentley/ecschema-ops": "0.1.21",
=======
    "@bentley/schema-comparer": "0.2.112",
    "@bentley/schema-validator": "0.2.112",
    "@bentley/oidc-signin-tool": "2.3.0-dev.8",
    "@bentley/ecschema-ops": "0.1.17",
>>>>>>> c0d15850
    "chalk": "^2.4.1",
    "commander": "^2.19.0",
    "httpntlm": "~1",
    "js-sha1": "^0.6.0",
    "readdirp": "^3.0.0"
  },
  "devDependencies": {
    "@bentley/eslint-plugin": "2.19.1",
    "@bentley/build-tools": "2.19.1",
    "@types/node": "10.12.18",
    "@types/chai": "^4.1.7",
    "@types/mocha": "^8.2.2",
    "cpx": "^1.5.0",
    "rimraf": "^2.6.2",
    "typescript": "~4.3.0",
    "chai": "^4.2.0",
    "mocha": "^8.3.2",
    "nyc": "^15.1.0",
    "eslint": "^6.8.0"
  },
  "eslintConfig": {
    "plugins": [
      "@bentley"
    ],
    "extends": "plugin:@bentley/imodeljs-recommended",
    "rules": {
      "prefer-template": "off",
      "dot-notation": "off",
      "no-console": "off"
    }
  }
}<|MERGE_RESOLUTION|>--- conflicted
+++ resolved
@@ -38,17 +38,10 @@
     "@bentley/imodeljs-common": "3.0.0-dev.52",
     "@bentley/imodelhub-client": "3.0.0-dev.52",
     "@bentley/rbac-client": "3.0.0-dev.5",
-<<<<<<< HEAD
-    "@bentley/schema-comparer": "0.2.111",
-    "@bentley/schema-validator": "0.2.111",
+    "@bentley/schema-comparer": "0.2.112",
+    "@bentley/schema-validator": "0.2.112",
     "@bentley/oidc-signin-tool": "2.3.0",
     "@bentley/ecschema-ops": "0.1.21",
-=======
-    "@bentley/schema-comparer": "0.2.112",
-    "@bentley/schema-validator": "0.2.112",
-    "@bentley/oidc-signin-tool": "2.3.0-dev.8",
-    "@bentley/ecschema-ops": "0.1.17",
->>>>>>> c0d15850
     "chalk": "^2.4.1",
     "commander": "^2.19.0",
     "httpntlm": "~1",
