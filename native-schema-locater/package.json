--- conflicted
+++ resolved
@@ -30,13 +30,8 @@
     "url": "http://www.bentley.com"
   },
   "devDependencies": {
-<<<<<<< HEAD
     "@itwin/eslint-plugin": "3.7.0",
     "@itwin/build-tools": "3.7.0",
-=======
-    "@itwin/eslint-plugin": "3.6.3",
-    "@itwin/build-tools": "3.6.3",
->>>>>>> 552711b7
     "@types/chai": "^4.1.7",
     "@types/chai-as-promised": "^7",
     "@types/fs-extra": "^5.0.4",
@@ -57,7 +52,6 @@
     "source-map-support": "^0.5.9"
   },
   "peerDependencies": {
-<<<<<<< HEAD
     "@itwin/ecschema-metadata": "3.7.0",
     "@itwin/ecschema-locaters": "3.7.0"
   },
@@ -68,18 +62,6 @@
     "@itwin/core-backend": "3.7.0",
     "@itwin/core-quantity": "3.7.0",
     "@itwin/core-common": "3.7.0",
-=======
-    "@itwin/ecschema-metadata": "3.6.3",
-    "@itwin/ecschema-locaters": "3.6.3"
-  },
-  "dependencies": {
-    "@itwin/core-bentley": "3.6.3",
-    "@itwin/core-geometry": "3.6.3",
-    "@itwin/imodels-access-backend": "1.0.1",
-    "@itwin/core-backend": "3.6.3",
-    "@itwin/core-quantity": "3.6.3",
-    "@itwin/core-common": "3.6.3",
->>>>>>> 552711b7
     "@xmldom/xmldom": "~0.8.5",
     "chalk": "^2.4.1",
     "commander": "^2.19.0",
