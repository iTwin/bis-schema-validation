--- conflicted
+++ resolved
@@ -33,13 +33,8 @@
     "url": "http://www.bentley.com"
   },
   "devDependencies": {
-<<<<<<< HEAD
     "@itwin/eslint-plugin": "3.7.0",
     "@itwin/build-tools": "3.7.0",
-=======
-    "@itwin/eslint-plugin": "3.6.3",
-    "@itwin/build-tools": "3.6.3",
->>>>>>> 552711b7
     "@types/chai": "^4.1.7",
     "@types/chai-as-promised": "^7",
     "@types/fs-extra": "^5.0.4",
@@ -59,7 +54,6 @@
     "eslint": "^7.11.0"
   },
   "peerDependencies": {
-<<<<<<< HEAD
     "@itwin/ecschema-metadata": "3.7.0",
     "@itwin/ecschema-locaters": "3.7.0"
   },
@@ -70,18 +64,6 @@
     "@itwin/core-quantity": "3.7.0",
     "@itwin/core-common": "3.7.0",
     "@itwin/core-i18n": "3.7.0",
-=======
-    "@itwin/ecschema-metadata": "3.6.3",
-    "@itwin/ecschema-locaters": "3.6.3"
-  },
-  "dependencies": {
-    "@itwin/core-bentley": "3.6.3",
-    "@itwin/core-geometry": "3.6.3",
-    "@itwin/core-backend": "3.6.3",
-    "@itwin/core-quantity": "3.6.3",
-    "@itwin/core-common": "3.6.3",
-    "@itwin/core-i18n": "3.6.3",
->>>>>>> 552711b7
     "@itwin/imodels-access-backend": "1.0.1",
     "@itwin/imodels-client-authoring": "1.0.1",
     "@bentley/schema-comparer": "0.2.157",
